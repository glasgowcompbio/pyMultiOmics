[[source]]
url = "https://pypi.org/simple"
verify_ssl = true
name = "pypi"

[packages]
numpy = "*"
scipy = "*"
pandas = "*"
seaborn = "*"
scikit-learn = "*"
matplotlib = "*"
plotly = "*"
statsmodels = "*"
loguru = "*"
requests = "*"
neo4j-driver = "==1.7.6"
tqdm = "*"
pillow = "*"
jupyterlab = "==2.2"
bioservices = "*"
networkx = "*"
<<<<<<< HEAD
rpy2 = "==3.3.6"
=======
rpy2 = {version = "==3.3.6", sys_platform = "!= 'win32'"}
tzlocal = "*"
>>>>>>> 410810b8
pals-pathway = "*"

[dev-packages]
twine = "*"

[requires]
python_version = "3"<|MERGE_RESOLUTION|>--- conflicted
+++ resolved
@@ -20,12 +20,8 @@
 jupyterlab = "==2.2"
 bioservices = "*"
 networkx = "*"
-<<<<<<< HEAD
-rpy2 = "==3.3.6"
-=======
 rpy2 = {version = "==3.3.6", sys_platform = "!= 'win32'"}
 tzlocal = "*"
->>>>>>> 410810b8
 pals-pathway = "*"
 
 [dev-packages]
